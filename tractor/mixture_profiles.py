# Copyright 2011 David W. Hogg and Dustin Lang.  All rights reserved.
from __future__ import print_function
if __name__ == '__main__':
    import matplotlib
    matplotlib.use('Agg')
    import pylab as plt
    import matplotlib.cm as cm
import numpy as np

try:
    from tractor import intel_mp_fourier as mp_fourier
except:
    try:
        from tractor import mp_fourier
    except:
        mp_fourier = None

from tractor.patch import Patch

# magic arrays, generated by running optimize_mixture_profiles.py:
# (note optimize_mixture_profiles.py now lives in Hogg's TheTractor github repo)
exp_amp = np.array([2.34853813e-03,   3.07995260e-02,   2.23364214e-01,
                    1.17949102e+00,   4.33873750e+00,   5.99820770e+00])
exp_var = np.array([1.20078965e-03,   8.84526493e-03,   3.91463084e-02,
                    1.39976817e-01,   4.60962500e-01,   1.50159566e+00])
exp_amp /= np.sum(exp_amp)

dev_amp = np.array([4.26347652e-02,   2.40127183e-01,   6.85907632e-01,   1.51937350e+00,
                    2.83627243e+00,   4.46467501e+00,   5.72440830e+00,   5.60989349e+00])
dev_var = np.array([2.23759216e-04,   1.00220099e-03,   4.18731126e-03,   1.69432589e-02,
                    6.84850479e-02,   2.87207080e-01,   1.33320254e+00,   8.40215071e+00])
dev_amp /= np.sum(dev_amp)


def get_exp_mixture():
    return MixtureOfGaussians(exp_amp, np.zeros((exp_amp.size, 2)), exp_var)


def get_dev_mixture():
    return MixtureOfGaussians(dev_amp, np.zeros((dev_amp.size, 2)), dev_var)


class MixtureOfGaussians(object):

    # symmetrize is an unnecessary step in principle, but in practice?
    def __init__(self, amp, mean, var):
        '''
        amp: shape (K,)
        mean: shape (K,D)
        var: shape (K,D,D)
        '''
        self.amp = np.atleast_1d(amp).astype(float)
        self.mean = np.atleast_2d(np.array(mean)).astype(float)
        (self.K, self.D) = self.mean.shape
        self.set_var(var)
        self.symmetrize()
        # self.test()

    def __str__(self):
        result = "MixtureOfGaussians instance"
        result += " with %d components in %d dimensions:\n" % (self.K, self.D)
        result += " amp  = %s\n" % self.amp.__str__()
        result += " mean = %s\n" % self.mean.__str__()
        result += " var  = %s\n" % self.var.__str__()
        return result

    def set_var(self, var):
        if var.size == self.K:
            self.var = np.zeros((self.K, self.D, self.D))
            for d in range(self.D):
                self.var[:, d, d] = var
        else:
            self.var = np.array(var).astype(float)

    def symmetrize(self):
        for i in range(self.D):
            for j in range(i):
                tmpij = 0.5 * (self.var[:, i, j] + self.var[:, j, i])
                self.var[:, i, j] = tmpij
                self.var[:, j, i] = tmpij

    # very harsh testing, and expensive
    def test(self):
        assert(self.amp.shape == (self.K, ))
        assert(self.mean.shape == (self.K, self.D))
        assert(self.var.shape == (self.K, self.D, self.D))
        for k in range(self.K):
            thisvar = self.var[k]
            assert(np.sum(thisvar.T - thisvar) == 0.)
            assert(np.linalg.det(thisvar) >= 0.)

    def copy(self):
        return MixtureOfGaussians(self.amp, self.mean, self.var)

    def normalize(self):
        self.amp /= np.sum(self.amp)

    def extend(self, other):
        assert(self.D == other.D)
        self.K = self.K + other.K
        self.amp = np.append(self.amp,  other.amp)
        self.mean = np.append(self.mean, other.mean, axis=0)
        self.var = np.append(self.var,  other.var, axis=0)
        assert(self.amp.shape == (self.K,))
        assert(self.mean.shape == (self.K, self.D))
        assert(self.var.shape == (self.K, self.D, self.D))

    def __add__(self, other):
        assert(self.D == other.D)
        D = self.D
        K = self.K + other.K
        amp = np.append(self.amp,  other.amp)
        mean = np.append(self.mean, other.mean, axis=0)
        var = np.append(self.var,  other.var, axis=0)
        assert(amp.shape == (K,))
        assert(mean.shape == (K, D))
        assert(var.shape == (K, D, D))
        s = MixtureOfGaussians(amp, mean, var)
        s.normalize()
        return s

    def apply_affine(self, shift, scale):
        '''
        shift: D-vector offset
        scale: DxD-matrix transformation
        '''
        assert(shift.shape == (self.D,))
        assert(scale.shape == (self.D, self.D))
        newmean = self.mean + shift
        newvar = np.zeros_like(self.var)
        for k in range(self.K):
            newvar[k, :, :] = np.dot(scale.T, np.dot(self.var[k, :, :], scale))
        return MixtureOfGaussians(self.amp.copy(), newmean, newvar)

    # dstn: should this be called "correlate"?
    def convolve(self, other):
        assert(self.D == other.D)
        newK = self.K * other.K
        D = self.D
        newamp = np.zeros((newK))
        newmean = np.zeros((newK, D))
        newvar = np.zeros((newK, D, D))
        newk = 0
        for k in range(other.K):
            nextnewk = newk + self.K
            newamp[newk:nextnewk] = self.amp * other.amp[k]
            newmean[newk:nextnewk, :] = self.mean + other.mean[k]
            newvar[newk:nextnewk, :, :] = self.var + other.var[k]
            newk = nextnewk
        return MixtureOfGaussians(newamp, newmean, newvar)

    def getFourierTransform(self, v, w, use_mp_fourier=True, zero_mean=False):
        '''
        v: FFT frequencies in the x direction
        w: FFT frequencies in the y direction

        eg,

        H,W = 100,99
        img = np.zeros((H,W))
        F = np.fft.rfft2(img)
        v = np.fft.rfftfreq(W)
        w = np.fft.fftfreq(H)

<<<<<<< HEAD
        If zero_mean is *True*, ignore the *mean* of this mixture of Gaussians.
        
=======
>>>>>>> 8aebeab6
        '''
        if mp_fourier and use_mp_fourier and zero_mean:
            f = np.zeros((len(w), len(v)), np.float64)
            mp_fourier.gaussian_fourier_transform_zero_mean(
                self.amp, self.var, v, w, f)
            return f

        Fsum = None

        for k in range(self.K):
            mu = self.mean[k, :]
            amp = self.amp[k]
            a = self.var[k, 0, 0]
            b = self.var[k, 0, 1]
            d = self.var[k, 1, 1]

            F = np.exp(-2. * np.pi**2 *
                       (a * v[np.newaxis, :]**2 +
                        d * w[:, np.newaxis]**2 +
                        2 * b * v[np.newaxis, :] * w[:, np.newaxis]))
            if mu[0] != 0. or mu[1] != 0.:
                F = F * np.exp(-2. * np.pi * 1j * (mu[0] * v[np.newaxis, :] +
                                                   mu[1] * w[:, np.newaxis]))

            if Fsum is None:
                Fsum = amp * F
            else:
                Fsum += amp * F

<<<<<<< HEAD
        return Fsum        
=======
        return Fsum
>>>>>>> 8aebeab6

    # ideally pos is a numpy array shape (N, self.D)
    # returns a numpy array shape (N)
    # may fail for self.D == 1
    # loopy
    def evaluate_3(self, pos):
        if pos.size == self.D:
            pos = np.reshape(pos, (1, self.D))
        (N, D) = pos.shape
        assert(self.D == D)
        twopitotheD = (2. * np.pi)**self.D
        result = np.zeros(N)
        for k in range(self.K):
            # pos is (N, D)
            # mean[k] is (D,)
            dpos = pos - self.mean[k]
            dsq = np.sum(
                dpos * np.dot(dpos, np.linalg.inv(self.var[k])), axis=1)
            I = (dsq < 700)
            result[I] += (self.amp[k] / np.sqrt(twopitotheD *
                                                np.linalg.det(self.var[k]))) * np.exp(-0.5 * dsq[I])
        return result

    def evaluate_1(self, pos):
        import scipy.spatial.distance as scp
        if pos.size == self.D:
            pos = np.reshape(pos, (1, self.D))
        (N, D) = pos.shape
        assert(self.D == D)
        twopitotheD = (2. * np.pi)**self.D
        result = np.zeros(N)
        for k in range(self.K):
            dsq = scp.cdist(pos, self.mean[np.newaxis, k], 'mahalanobis', VI=np.linalg.inv(
                self.var[k]))[:, 0]**2
            I = (dsq < 700)
            result[I] += (self.amp[k] / np.sqrt(twopitotheD *
                                                np.linalg.det(self.var[k]))) * np.exp(-0.5 * dsq[I])
        return result

    def evaluate_2(self, pos):
        from tractor.mix import c_gauss_2d
        if pos.size == self.D:
            pos = np.reshape(pos, (1, self.D))
        (N, D) = pos.shape
        assert(self.D == D)
        result = np.zeros(N)
        rtn = c_gauss_2d(pos, self.amp, self.mean, self.var, result)
        if rtn == -1:
            raise RuntimeError('c_gauss_2d failed')
        return result

    def evaluate_grid_dstn(self, x0, x1, y0, y1, cx, cy):
        '''
        [x0,x1): (int) X values to evaluate
        [y0,y1): (int) Y values to evaluate
        (cx,cy): (float) pixel center of the MoG
        '''
        from tractor.mix import c_gauss_2d_grid
        assert(self.D == 2)
        result = np.zeros((y1 - y0, x1 - x0))
        rtn = c_gauss_2d_grid(int(x0), int(x1), int(y0), int(y1), cx, cy,
                              self.amp, self.mean, self.var, result)
        if rtn == -1:
            raise RuntimeError('c_gauss_2d_grid failed')
        return Patch(x0, y0, result)

    def evaluate_grid_approx(self, x0, x1, y0, y1, cx, cy, minval):
        '''
        minval: small value at which to stop evaluating

        [x0,x1): (int) X values to evaluate
        [y0,y1): (int) Y values to evaluate
        (cx,cy): (float) pixel center of the MoG

        Returns: numpy array of shape (y1-y0, x1-x0)
        '''
        from tractor.mix import c_gauss_2d_approx2
        assert(self.D == 2)

        result = np.zeros((y1 - y0, x1 - x0))
        rtn = c_gauss_2d_approx2(x0, x1, y0, y1, cx, cy, minval,
                                 self.amp, self.mean, self.var, result)
        if rtn == -1:
            raise RuntimeError('c_gauss_2d_approx2 failed')
        return result

    def evaluate_grid_masked(self, x0, y0, mask, fx, fy,
                             derivs=False):
        '''
        mask: np array of booleans (NOT Patch object!)
        '''
        from tractor.mix import c_gauss_2d_masked

        h, w = mask.shape
        result = np.zeros((h, w), np.float32)
        xderiv = yderiv = None
        if derivs:
            xderiv = np.zeros_like(result)
            yderiv = np.zeros_like(result)

        # print('gauss_2d_masked:', int(x0), int(y0), int(w), int (h), float(fx), float(fy),)
        # print('  ', self.amp.astype(np.float32),)
        # print('  ', self.mean.astype(np.float32),)
        # print('  ', self.var.astype(np.float32),)
        # print('  ', 'res', (result.shape, result.dtype),)
        # if xderiv is not None:
        #     print('  ', 'xd', (xderiv.shape, xderiv.dtype),)
        # if yderiv is not None:
        #     print('  ', 'yd', (yderiv.shape, yderiv.dtype),)
        # print('  ', 'mask', mask.shape, mask.dtype)

        rtn = c_gauss_2d_masked(int(x0), int(y0), int(w), int(h),
                                float(fx), float(fy),
                                self.amp.astype(np.float32),
                                self.mean.astype(np.float32),
                                self.var.astype(np.float32),
                                result, xderiv, yderiv, mask)

        # print('gauss_2d_masked returned.')

        assert(rtn == 0)
        if derivs:
            return (Patch(x0, y0, result), Patch(x0, y0, xderiv),
                    Patch(x0, y0, yderiv))
        return Patch(x0, y0, result)

    def evaluate_grid_approx3(self, x0, x1, y0, y1, fx, fy, minval,
                              derivs=False, minradius=3, doslice=True,
                              maxmargin=100):
        '''
        minval: small value at which to stop evaluating

        [x0,x1): (int) X values to evaluate
        [y0,y1): (int) Y values to evaluate
        (fx,fy): (float) pixel offset of the MoG; ie, evaluate MoG shifted by
                this amount.

        'maxmargin': don't render sources more than this distance outside the box.

        If 'doslice' is True, slices the images down to the non-zero
        bounding-box.

        If 'derivs' is True, computes and returns x and y derivatives too.

        Unlike evaluate_grid_approx, returns a Patch object.
        '''
        from tractor.mix import c_gauss_2d_approx3

        result = np.zeros((y1 - y0, x1 - x0))
        xderiv = yderiv = None
        if derivs:
            xderiv = np.zeros_like(result)
            yderiv = np.zeros_like(result)

        # guess:
        cx = int(self.mean[0, 0] + fx)
        cy = int(self.mean[0, 1] + fy)

        if (cx < x0 - maxmargin or cx > x1 + maxmargin or
                cy < y0 - maxmargin or cy > y1 + maxmargin):
            return None

        try:
            rtn, sx0, sx1, sy0, sy1 = c_gauss_2d_approx3(
                int(x0), int(x1), int(y0), int(y1),
                float(fx), float(fy), float(minval),
                self.amp, self.mean, self.var,
                result, xderiv, yderiv,
                cx, cy, int(minradius))
        except:
            print('failure calling c_gauss_2d_approx3:')
            print(x0, x1, y0, y1)
            print(fx, fy, minval)
            print(cx, cy, minradius)
            print('-->', int(x0), int(x1), int(y0), int(y1))
            print('-->', float(fx), float(fy), float(minval))
            print('-->', cx, cy, int(minradius))
            raise
        assert(rtn == 0)
        if doslice:
            slc = slice(sy0, sy1), slice(sx0, sx1)
            result = result[slc].copy()
            if derivs:
                xderiv = xderiv[slc].copy()
                yderiv = yderiv[slc].copy()
            x0 += sx0
            y0 += sy0

        if derivs:
            return (Patch(x0, y0, result), Patch(x0, y0, xderiv),
                    Patch(x0, y0, yderiv))

        return Patch(x0, y0, result)

    def evaluate_grid_hogg(self, xlo, xhi, ylo, yhi):
        assert(self.D == 2)
        xy = np.array(np.meshgrid(range(xlo, xhi), range(ylo, yhi)))
        D, nx, ny = xy.shape
        xy = xy.reshape((D, nx * ny)).T
        result = self.evaluate_1(xy)
        return result.reshape((nx, ny))

    evaluate = evaluate_2
    evaluate_grid = evaluate_grid_dstn


def mixture_to_patch(mixture, x0, x1, y0, y1, minval=0., exactExtent=False):
    '''
    `mixture`: a MixtureOfGaussians
    `x0,x1,y0,y1`: integer bounds [x0,x1), [y0,y1) of the grid to evaluate

    Returns: a Patch object
    '''
    if minval == 0. or minval is None:
        return mixture.evaluate_grid(x0, x1, y0, y1, 0., 0.)

    p = mixture.evaluate_grid_approx3(x0, x1, y0, y1, 0., 0., minval,
                                      doslice=not(exactExtent))
    #print('mixture_to_patch: got extent', [x0,x1,y0,y1], 'returning extent', p.getExtent())
    return p


def model_to_patch(model, scale, posmin, posmax):
    xl = np.arange(posmin[0], posmax[0] + 1., 1.)
    nx = xl.size
    yl = np.arange(posmin[1], posmax[1] + 1., 1.)
    ny = yl.size
    x, y = np.meshgrid(xl, yl)
    dist = np.sqrt(np.ravel(x)**2 + np.ravel(y)**2)
    if model == 'exp':
        return np.reshape(np.exp(-1. * (dist / scale)), (ny, nx))
    if model == 'dev':
        return np.reshape(np.exp(-1. * (dist / scale)**0.25), (ny, nx))
    else:
        return 0.


def functional_test_circular_mixtures():
    exp_mixture = MixtureOfGaussians(
        exp_amp, np.zeros((exp_amp.size, 2)), exp_var)
    dev_mixture = MixtureOfGaussians(
        dev_amp, np.zeros((dev_amp.size, 2)), dev_var)
    pos = np.random.uniform(-5., 5., size=(24, 2))
    exp_eva = exp_mixture.evaluate(pos)
    dev_eva = dev_mixture.evaluate(pos)
    (N, D) = pos.shape
    for n in range(N):
        print('(%+6.3f %+6.3f) exp: %+8.5f' %
              (pos[n, 0], pos[n, 1], exp_eva[n] - np.exp(-1. * np.sqrt(np.sum(pos[n] * pos[n])))))
        print('(%+6.3f %+6.3f) dev: %+8.5f' %
              (pos[n, 0], pos[n, 1], dev_eva[n] - np.exp(-1. * np.sqrt(np.sum(pos[n] * pos[n]))**0.25)))


def functional_test_patch_maker(fn, psf=None):
    scale = 30.
    posmin = np.array([-3, -5]) * scale
    posmax = np.array([1, 1]) * scale
    exp_mixture = MixtureOfGaussians(
        exp_amp * scale * scale, np.zeros((exp_amp.size, 2)), exp_var * scale * scale)

    # Works! exp_mixture.apply_affine(np.array([10,-30]), np.eye(2))
    S = np.array([[1, 0], [0, 0.5]])
    print('Det', np.linalg.det(S))
    S /= np.sqrt(np.linalg.det(S))
    print('Det', np.linalg.det(S))
    r = np.deg2rad(30.)
    cr = np.cos(r)
    sr = np.sin(r)
    S = np.dot(S, np.array([[cr, sr], [-sr, cr]]))
    print('Det', np.linalg.det(S))
    exp_mixture = exp_mixture.apply_affine(np.array([10, -30]), S)

    if psf is not None:
        exp_mixture = exp_mixture.convolve(psf)
    pa = [int(x) for x in [posmin[0], posmax[0] + 1, posmin[1], posmax[1] + 1]]
    exp_mix_patch = mixture_to_patch(exp_mixture, *pa)
    exp_mix_patch = exp_mix_patch.patch
    exp_patch = model_to_patch('exp', scale, posmin, posmax)
    dev_mixture = MixtureOfGaussians(
        dev_amp * scale * scale, np.zeros((dev_amp.size, 2)), dev_var * scale * scale)
    if psf is not None:
        dev_mixture = dev_mixture.convolve(psf)
    dev_mix_patch = mixture_to_patch(dev_mixture, *pa)
    dev_mix_patch = dev_mix_patch.patch
    dev_patch = model_to_patch('dev', scale, posmin, posmax)
    cmap = cm.gray
    vmin = -0.5
    vmax = 1.0
    factor = 100.
    plt.clf()
    plt.subplot(231)
    plt.imshow(exp_mix_patch, interpolation='nearest',
               origin='lower', cmap=cmap, vmin=vmin, vmax=vmax)
    plt.colorbar()
    plt.subplot(232)
    plt.imshow(exp_patch, interpolation='nearest',
               origin='lower', cmap=cmap, vmin=vmin, vmax=vmax)
    plt.colorbar()
    plt.subplot(233)
    plt.imshow(exp_mix_patch - exp_patch, interpolation='nearest',
               origin='lower', cmap=cmap, vmin=-1. / factor, vmax=1. / factor)
    plt.colorbar()
    plt.subplot(234)
    plt.imshow(dev_mix_patch, interpolation='nearest',
               origin='lower', cmap=cmap, vmin=vmin, vmax=vmax)
    plt.colorbar()
    plt.subplot(235)
    plt.imshow(dev_patch, interpolation='nearest',
               origin='lower', cmap=cmap, vmin=vmin, vmax=vmax)
    plt.colorbar()
    plt.subplot(236)
    plt.imshow(dev_mix_patch - dev_patch, interpolation='nearest',
               origin='lower', cmap=cmap, vmin=-1. / factor, vmax=1. / factor)
    plt.colorbar()
    plt.savefig(fn)


if __name__ == '__main__':

    functional_test_circular_mixtures()
    psfamp = np.array([0.7, 0.2, 0.1])
    psfmean = np.zeros((3, 2))
    psfvar = np.zeros((3, 2, 2))
    psfvar[0, 0, 0] = 1.2**2
    psfvar[0, 1, 1] = psfvar[0, 0, 0]
    psfvar[1, 0, 0] = 2.4**2
    psfvar[1, 1, 1] = psfvar[1, 0, 0]
    psfvar[2, 0, 0] = 3.6**2
    psfvar[2, 1, 1] = psfvar[2, 0, 0]
    psf = MixtureOfGaussians(psfamp, psfmean, psfvar)
    functional_test_patch_maker('test_patch.png')
    functional_test_patch_maker('test_psf_patch.png', psf=psf)

    # functional test: c_gauss_2d_approx
    from tractor.mix import c_gauss_2d_approx, c_gauss_2d_grid, c_gauss_2d_approx2, c_gauss_2d_approx3

    from astrometry.util.plotutils import PlotSequence
    ps = PlotSequence('approx')

    for j in range(100):
        print()
        print('j =', j)
        print()

        x0, x1 = -50, 50
        y0, y1 = -51, 51
        W = x1 - x0
        H = y1 - y0
        result = np.zeros((H, W))

        amp = np.array([1.0])
        mean = np.array([[0.3, 0.7], ])
        minval = 1e-3
        dx = dy = 0.
        minradius = 2

        if j == 0:
            var = np.array([[[4., 4.], [4., 9., ]], ])
        elif j == 1:
            var = np.array([[[4., -5.5], [-5.5, 9., ]], ])
        elif j == 2:
            var = np.array([[[4., 0.], [0., 9., ]], ])
        elif j == 3:
            var = np.array([[[100., 50.], [50., 100., ]], ])
            minval = 1e-6
        elif j == 4:
            var = np.array([[[100., 50.], [50., 100., ]], ])
            minval = 1e-9
        elif j in [5, 6]:
            var = np.array([[[400., -100.], [-100., 100., ]], ])
            minval = 1e-9
            if j == 6:
                mean[0, 0] -= 0.8
        elif j == 7:
            mean += 10.
            #x = 10
            #y = 10
            minval = 1e-9
        elif j == 8:
            mean[0, 1] += 50.
            minval = 1e-9
        elif j == 9:
            mean[0, 1] += 80.
            minval = 1e-9
        elif j == 10:
            amp = np.array([0.9, 0.1])
            mean = np.array([[0.3, 0.7], [-0.3, -0.7], ])
            var = np.array([[[400., -100.], [-100., 100., ]],
                            [[400., -100.], [-100., 100., ]], ])
            minval = 1e-9
        elif j == 11:
            amp = np.array([0.99, 0.01])
            mean = np.array([[0.3, 0.7], [-0.3, -0.7], ])
            var = np.array([[[400., -100.], [-100., 100., ]],
                            [[400., -100.], [-100., 100., ]], ])
            minval = 1e-9
        elif j == 12:
            amp = np.array([0.99, 0.01])
            mean = np.array([[0.3, 0.7], [-0.3, -0.7], ])
            var = np.array([[[400., -100.], [-100., 100., ]],
                            [[400., -100.], [-100., 100., ]], ])
            dx = 1.
            minval = 1e-9
        elif j == 13:
            var = np.array([[[4., 4.], [4., 9., ]], ])
            minradius = 12
        elif j == 14:
            var = np.array([[[0.5, -0.6], [-0.6, 1., ]], ])
            minradius = 4
        else:
            break

        print('args (approx1):', x0, x1, y0, y1,
              dx, dy, minval, amp, mean, var)
        rtn = c_gauss_2d_approx(x0, x1, y0, y1, dx, dy,
                                minval, amp, mean, var, result)
        if rtn == -1:
            raise RuntimeError('c_gauss_2d_approx failed')

        r2 = np.zeros((H, W))
        rtn = c_gauss_2d_grid(x0, x1, y0, y1, dx, dy, amp, mean, var, r2)
        if rtn == -1:
            raise RuntimeError('c_gauss_2d_grid failed')

        print('Max difference:', np.max(np.abs(r2 - result)))

        plt.clf()
        plt.subplot(1, 2, 1)
        plt.imshow(np.log10(np.maximum(minval * 1e-3, r2)),
                   interpolation='nearest', origin='lower')
        plt.colorbar()
        plt.title('Grid')

        plt.subplot(1, 2, 2)
        plt.imshow(np.log10(np.maximum(minval * 1e-3, result)),
                   interpolation='nearest', origin='lower')
        plt.colorbar()
        plt.title('Approx 1')
        plt.suptitle('j = %i' % j)
        ps.savefig()

        assert(np.all(np.abs(r2 - result) < minval))

        result2 = np.zeros((H, W))
        print('args (approx2):', x0, x1, y0, y1,
              dx, dy, minval, amp, mean, var)
        rtn = c_gauss_2d_approx2(
            x0, x1, y0, y1, dx, dy, minval, amp, mean, var, result2)
        if rtn == -1:
            raise RuntimeError('c_gauss_2d_approx2 failed')
        print('Max difference 2:', np.max(np.abs(r2 - result2)))

        plt.clf()
        plt.subplot(1, 2, 1)
        plt.imshow(np.log10(np.maximum(minval * 1e-3, result2)),
                   interpolation='nearest', origin='lower')
        plt.colorbar()
        plt.title('Approx 2')

        plt.subplot(1, 2, 2)
        plt.imshow(result2 - r2,
                   interpolation='nearest', origin='lower')
        plt.colorbar()
        plt.title('Approx 2 - Grid')
        plt.suptitle('j = %i' % j)
        ps.savefig()

        assert(np.all(np.abs(r2 - result2) < minval))

        result3 = np.zeros((H, W))
        xderiv, yderiv, mask = None, None, None
        xc, yc = int(mean[0, 0] + dx), int(mean[0, 1] + dy)
        args = (x0, x1, y0, y1, dx, dy, minval, amp, mean, var,
                result3, xderiv, yderiv, xc, yc, minradius)
        print('args (approx3):', args)
        rtn = c_gauss_2d_approx3(*args)
        if rtn == -1:
            raise RuntimeError('c_gauss_2d_approx3 failed')
        print('Max difference 3:', np.max(np.abs(r2 - result3)))

        plt.clf()
        plt.subplot(1, 2, 1)
        plt.imshow(np.log10(np.maximum(minval * 1e-3, result3)),
                   interpolation='nearest', origin='lower')
        plt.colorbar()
        plt.title('Approx 3')

        plt.subplot(1, 2, 2)
        plt.imshow(result3 - r2,
                   interpolation='nearest', origin='lower')
        plt.colorbar()
        plt.title('Approx 3 - Grid')
        plt.suptitle('j = %i' % j)
        ps.savefig()

        # if j == 3:
        #   plt.clf()
        #   for row in range(50,71):
        #       plt.plot(result[row,:])
        #       dy = (row - S/2)
        #       mx = var[0, 0, 1] / var[0, 1, 1] * dy
        #       plt.axvline(mx + S/2)
        #   ps.savefig()<|MERGE_RESOLUTION|>--- conflicted
+++ resolved
@@ -162,11 +162,8 @@
         v = np.fft.rfftfreq(W)
         w = np.fft.fftfreq(H)
 
-<<<<<<< HEAD
         If zero_mean is *True*, ignore the *mean* of this mixture of Gaussians.
         
-=======
->>>>>>> 8aebeab6
         '''
         if mp_fourier and use_mp_fourier and zero_mean:
             f = np.zeros((len(w), len(v)), np.float64)
@@ -196,11 +193,7 @@
             else:
                 Fsum += amp * F
 
-<<<<<<< HEAD
-        return Fsum        
-=======
         return Fsum
->>>>>>> 8aebeab6
 
     # ideally pos is a numpy array shape (N, self.D)
     # returns a numpy array shape (N)
