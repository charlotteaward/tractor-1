from __future__ import print_function
import numpy as np
from astrometry.util.ttime import Time
from .engine import logverb, isverbose, logmsg
from .optimize import Optimizer
from .utils import listmax

class LsqrOptimizer(Optimizer):

    def _optimize_forcedphot_core(
            self, tractor,
            result, umodels, imlist, mod0, scales, skyderivs, minFlux,
            nonneg=None, wantims0=None, wantims1=None,
            negfluxval=None, rois=None, priors=None, sky=None,
            justims0=None, subimgs=None, damp=None, alphas=None,
            Nsky=None, mindlnp=None, shared_params=None):
    
<<<<<<< HEAD
        #print(len(umodels), 'umodels')
=======
        # print(len(umodels), 'umodels, lengths', [len(x) for x in umodels])
>>>>>>> fe9babfc
        if len(umodels) == 0:
            return
        Nsourceparams = len(umodels[0])
        imgs = tractor.images

        t0 = Time()
        derivs = [[] for i in range(Nsourceparams)]
        for i,(tim,umods,scale) in enumerate(zip(imlist, umodels, scales)):
            for um,dd in zip(umods, derivs):
                if um is None:
                    continue
                dd.append((um * scale, tim))
        logverb('forced phot: derivs', Time()-t0)
        if sky:
            # Sky derivatives are part of the image derivatives, so go
            # first in the derivative list.
            derivs = skyderivs + derivs
        assert(len(derivs) == tractor.numberOfParams())
        self._lsqr_forced_photom(
            tractor, result, derivs, mod0, imgs, umodels,
            rois, scales, priors, sky, minFlux, justims0, subimgs,
            damp, alphas, Nsky, mindlnp, shared_params)

    def _lsqr_forced_photom(self, tractor, result, derivs, mod0, imgs, umodels,
                            rois, scales,
                            priors, sky, minFlux, justims0, subimgs,
                            damp, alphas, Nsky, mindlnp, shared_params):
        # About rois and derivs: we call
        #   getUpdateDirection(derivs, ..., chiImages=[chis])
        # And this uses the "img" objects in "derivs" to decide on the region
        # that is being optimized; the number of rows = total number of pixels.
        # We have to make sure that "chiImages" matches that size.
        #
        # We shift the unit-flux models (above, um.x0 -= x0) to be
        # relative to the ROI.

        # debugging images
        ims0 = None
        imsBest = None

        lnp0 = None
        chis0 = None
        quitNow = False

        ## FIXME -- this should depend on the PhotoCal scalings!
        damp0 = 1e-3
        damping = damp

        while True:
            # A flag to try again even if the lnprob got worse
            tryAgain = False

            p0 = tractor.getParams()
            if sky:
                p0sky = p0[:Nsky]
                p0 = p0[Nsky:]

            if lnp0 is None:
                t0 = Time()
                lnp0,chis0,ims0 = self._lnp_for_update(
                    tractor,
                    mod0, imgs, umodels, None, None, p0, rois, scales,
                    None, None, priors, sky, minFlux)
                logverb('forced phot: initial lnp = ', lnp0, 'took', Time()-t0)
                assert(np.isfinite(lnp0))

            if justims0:
                result.lnp0 = lnp0
                result.chis0 = chis0
                result.ims0 = ims0
                return

            # print('Starting opt loop with')
            # print('  p0', p0)
            # print('  lnp0', lnp0)
            # print('  chisqs', [(chi**2).sum() for chi in chis0])
            # print('chis0:', chis0)

            # Ugly: getUpdateDirection calls self.getImages(), and
            # ASSUMES they are the same as the images referred-to in
            # the "derivs", to figure out which chi image goes with
            # which image.  Temporarily set images = subimages
            if rois is not None:
                realims = tractor.images
                tractor.images = subimgs

            logverb('forced phot: getting update with damp=', damping)
            t0 = Time()
            X = self.getUpdateDirection(tractor, derivs, damp=damping,
                                        priors=priors,
                                        scale_columns=False, chiImages=chis0,
                                        shared_params=shared_params)
            topt = Time()-t0
            logverb('forced phot: opt:', topt)
            #print('forced phot: update', X)
            if rois is not None:
                tractor.images = realims

            if len(X) == 0:
                print('Error getting update direction')
                break
            
            ## tryUpdates():
            if alphas is None:
                # 1/1024 to 1 in factors of 2, + sqrt(2.) + 2.
                alphas = np.append(2.**np.arange(-10, 1), [np.sqrt(2.), 2.])

            if sky:
                # Split the sky-update parameters from the source parameters
                Xsky = X[:Nsky]
                X = X[Nsky:]
            else:
                p0sky = Xsky = None

            # Check whether the update produces all fluxes above the
            # minimums: if so we should be able to take the step with
            # alpha=1 and quit.

            if (minFlux is None) or np.all((p0 + X) >= minFlux):
                #print('Update produces non-negative fluxes; accepting with alpha=1')
                alphas = [1.]
                quitNow = True
            else:
                print('Some too-negative fluxes requested:')
                print('Fluxes:', p0)
                print('Update:', X)
                print('Total :', p0+X)
                print('MinFlux:', minFlux)
                if damp == 0.0:
                    damping = damp0
                    damp0 *= 10.
                    print('Setting damping to', damping)
                    if damp0 < 1e3:
                        tryAgain = True

            lnpBest = lnp0
            alphaBest = None
            chiBest = None

            for alpha in alphas:
                t0 = Time()
                lnp,chis,ims = self._lnp_for_update(
                    tractor,
                    mod0, imgs, umodels, X, alpha, p0, rois, scales,
                    p0sky, Xsky, priors, sky, minFlux)
                logverb('Forced phot: stepped with alpha', alpha,
                        'for lnp', lnp, ', dlnp', lnp-lnp0)
                logverb('Took', Time()-t0)
                if lnp < (lnpBest - 1.):
                    logverb('lnp', lnp, '< lnpBest-1', lnpBest-1.)
                    break
                if not np.isfinite(lnp):
                    break
                if lnp > lnpBest:
                    alphaBest = alpha
                    lnpBest = lnp
                    chiBest = chis
                    imsBest = ims

            if alphaBest is not None:
                # Clamp fluxes up to zero
                if minFlux is not None:
                    pa = [max(minFlux, p + alphaBest * d) for p,d in zip(p0, X)]
                else:
                    pa = [p + alphaBest * d for p,d in zip(p0, X)]
                tractor.catalog.setParams(pa)

                if sky:
                    tractor.images.setParams([p + alpha * d for p,d
                                           in zip(p0sky, Xsky)])

                dlogprob = lnpBest - lnp0
                alpha = alphaBest
                lnp0 = lnpBest
                chis0 = chiBest
                # print('Accepting alpha =', alpha)
                # print('new lnp0', lnp0)
                # print('new chisqs', [(chi**2).sum() for chi in chis0])
                # print('new params', self.getParams())
            else:
                dlogprob = 0.
                alpha = 0.

                ### ??
                if sky:
                    # Revert -- recall that we change params while probing in
                    # lnpForUpdate()
                    tractor.images.setParams(p0sky)

            #tstep = Time() - t0
            #print('forced phot: line search:', tstep)
            #print('forced phot: alpha', alphaBest, 'for delta-lnprob', dlogprob)
            if dlogprob < mindlnp:
                if not tryAgain:
                    break

            if quitNow:
                break
        result.ims0 = ims0
        result.ims1 = imsBest
    
    def _lnp_for_update(self, tractor, mod0, imgs, umodels, X, alpha, p0, rois,
                        scales, p0sky, Xsky, priors, sky, minFlux):
        if X is None:
            pa = p0
        else:
            pa = [p + alpha * d for p,d in zip(p0, X)]
        if Xsky is not None:
            tractor.images.setParams([p + alpha * d for p,d in zip(p0sky, Xsky)])

        lnp = 0.
        if priors:
            lnp += tractor.getLogPrior()
            if not np.isfinite(lnp):
                return lnp, None, None
            
        # Recall that "umodels" is a full matrix (shape (Nimage,
        # Nsrcs)) of patches, so we just go through each image,
        # ignoring None entries and building up model images from
        # the scaled unit-flux patches.
        
        ims = self._getims(pa, imgs, umodels, mod0, scales, sky, minFlux, rois)
        chisq = 0.
        chis = []
        for nil,nil,nil,chi,roi in ims:
            chis.append(chi)
            chisq += (chi.astype(np.float64)**2).sum()
        lnp += -0.5 * chisq
        return lnp, chis, ims

    
    def optimize(self, tractor, alphas=None, damp=0, priors=True,
                 scale_columns=True,
                 shared_params=True, variance=False, just_variance=False,
                 **nil):
        logverb(tractor.getName()+': Finding derivs...')
        t0 = Time()
        allderivs = tractor.getDerivs()
        tderivs = Time()-t0
        #print(Time() - t0)
        #print('allderivs:', allderivs)
        #for d in allderivs:
        #   for (p,im) in d:
        #       print('patch mean', np.mean(p.patch))
        logverb('Finding optimal update direction...')
        t0 = Time()
        X = self.getUpdateDirection(tractor, allderivs, damp=damp,
                                    priors=priors,
                                    scale_columns=scale_columns,
                                    shared_params=shared_params,
                                    variance=variance)
        if X is None:
            # Failure
            return (0., None, 0.)
        if variance:
            if len(X) == 0:
                return 0, X, 0, None
            X,var = X
            if just_variance:
                return var
        #print(Time() - t0)
        topt = Time()-t0
        #print('X:', X)
        if len(X) == 0:
            return 0, X, 0.
        logverb('X: len', len(X), '; non-zero entries:', np.count_nonzero(X))
        logverb('Finding optimal step size...')
        t0 = Time()
        (dlogprob, alpha) = self.tryUpdates(tractor, X, alphas=alphas)
        tstep = Time() - t0
        logverb('Finished opt2.')
        logverb('  alpha =',alpha)
        logverb('  Tderiv', tderivs)
        logverb('  Topt  ', topt)
        logverb('  Tstep ', tstep)
        if variance:
            return dlogprob, X, alpha, var
        return dlogprob, X, alpha

    def optimize_loop(self, tractor, dchisq=0., steps=50, **kwargs):
        R = {}
        for step in range(steps):
            dlnp,X,alpha = self.optimize(tractor, **kwargs)
            print('Opt step: dlnp', dlnp,
                  ', '.join([str(src) for src in tractor.getCatalog()]))
            if dlnp <= dchisq:
                break
        R.update(steps=step)
        return R
    
    def getUpdateDirection(self, tractor, allderivs, damp=0., priors=True,
                           scale_columns=True, scales_only=False,
                           chiImages=None, variance=False,
                           shared_params=True,
                           get_A_matrix=False):
        #
        # Returns: numpy array containing update direction.
        # If *variance* is True, return    (update,variance)
        # If *get_A_matrix* is True, returns the sparse matrix of derivatives.
        # If *scale_only* is True, return column scalings
        # In cases of an empty matrix, returns the list []
        #
        # allderivs: [
        #    (param0:)  [  (deriv, img), (deriv, img), ... ],
        #    (param1:)  [],
        #    (param2:)  [  (deriv, img), ],
        # ]
        # The "img"s may repeat
        # "deriv" are Patch objects.

        # Each position in the "allderivs" array corresponds to a
        # model parameter that we are optimizing

        # We want to minimize:
        #   || chi + (d(chi)/d(params)) * dparams ||^2
        # So  b = chi
        #     A = -d(chi)/d(params)
        #     x = dparams
        #
        # chi = (data - model) / std = (data - model) * inverr
        # derivs = d(model)/d(param)
        # A matrix = -d(chi)/d(param)
        #          = + (derivs) * inverr

        # Parameters to optimize go in the columns of matrix A
        # Pixels go in the rows.

        if shared_params:
            # Find shared parameters
            p0 = tractor.getParams()
            tractor.setParams(np.arange(len(p0)))
            p1 = tractor.getParams()
            tractor.setParams(p0)
            U,I = np.unique(p1, return_inverse=True)
            logverb(len(p0), 'params;', len(U), 'unique')
            paramindexmap = I
            #print('paramindexmap:', paramindexmap)
            #print('p1:', p1)
            
        # Build the sparse matrix of derivatives:
        sprows = []
        spcols = []
        spvals = []

        # Keep track of row offsets for each image.
        imgoffs = {}
        nextrow = 0
        for param in allderivs:
            for deriv,img in param:
                if img in imgoffs:
                    continue
                imgoffs[img] = nextrow
                #print('Putting image', img.name, 'at row offset', nextrow)
                nextrow += img.numberOfPixels()
        Nrows = nextrow
        del nextrow
        Ncols = len(allderivs)

        # FIXME -- shared_params should share colscales!
        
        colscales = np.ones(len(allderivs))
        for col, param in enumerate(allderivs):
            RR = []
            VV = []
            WW = []
            for (deriv, img) in param:
                inverrs = img.getInvError()
                (H,W) = img.shape
                row0 = imgoffs[img]
                deriv.clipTo(W, H)
                pix = deriv.getPixelIndices(img)
                if len(pix) == 0:
                    #print('This param does not influence this image!')
                    continue

                assert(np.all(pix < img.numberOfPixels()))
                # (grab non-zero indices)
                dimg = deriv.getImage()
                nz = np.flatnonzero(dimg)
                #print('  source', j, 'derivative', p, 'has', len(nz), 'non-zero entries')
                if len(nz) == 0:
                    continue
                rows = row0 + pix[nz]
                #print('Adding derivative', deriv.getName(), 'for image', img.name)
                vals = dimg.flat[nz]
                w = inverrs[deriv.getSlice(img)].flat[nz]
                assert(vals.shape == w.shape)
                #if not scales_only:
                RR.append(rows)
                VV.append(vals)
                WW.append(w)

            # massage, re-scale, and clean up matrix elements
            if len(VV) == 0:
                continue
            rows = np.hstack(RR)
            VV = np.hstack(VV)
            WW = np.hstack(WW)
            vals = VV * WW

            # shouldn't be necessary since we check len(nz)>0 above
            #if len(vals) == 0:
            #   continue
            mx = np.max(np.abs(vals))
            if mx == 0:
                logmsg('mx == 0:', len(np.flatnonzero(VV)), 'of', len(VV), 'non-zero derivatives,',
                       len(np.flatnonzero(WW)), 'of', len(WW), 'non-zero weights;',
                       len(np.flatnonzero(vals)), 'non-zero products')
                continue
            # MAGIC number: near-zero matrix elements -> 0
            # 'mx' is the max value in this column.
            FACTOR = 1.e-10
            I = (np.abs(vals) > (FACTOR * mx))
            rows = rows[I]
            vals = vals[I]
            scale = np.sqrt(np.dot(vals, vals))
            colscales[col] = scale
            #logverb('Column', col, 'scale:', scale)
            if scales_only:
                continue

            sprows.append(rows)
            spcols.append(col)
            #c = np.empty_like(rows)
            #c[:] = col
            #spcols.append(c)
            if scale_columns:
                if scale == 0.:
                    spvals.append(vals)
                else:
                    spvals.append(vals / scale)
            else:
                spvals.append(vals)
                
        if scales_only:
            return colscales

        b = None
        if priors:
            # We don't include the priors in the "colscales"
            # computation above, mostly because the priors are
            # returned as sparse additions to the matrix, and not
            # necessarily column-oriented the way the other params
            # are.  It would be possible to make it work, but dstn is
            # not convinced it's worth the effort right now.
            X = tractor.getLogPriorDerivatives()
            if X is not None:
                rA,cA,vA,pb,mub = X

                sprows.extend([ri + Nrows for ri in rA])
                spcols.extend(cA)
                spvals.extend([vi / colscales[ci] for vi,ci in zip(vA,cA)])
                oldnrows = Nrows
                nr = listmax(rA, -1) + 1
                Nrows += nr
                logverb('Nrows was %i, added %i rows of priors => %i' % (oldnrows, nr, Nrows))
                # if len(cA) == 0:
                #     Ncols = 0
                # else:
                #     Ncols = 1 + max(cA)

                b = np.zeros(Nrows)
                b[oldnrows:] = np.hstack(pb)

        if len(spcols) == 0:
            logverb("len(spcols) == 0")
            return []

        # 'spcols' has one integer per 'sprows' block.
        # below we hstack the rows, but before doing that, remember how
        # many rows are in each chunk.
        spcols = np.array(spcols)
        nrowspercol = np.array([len(x) for x in sprows])
        
        if shared_params:
            # Apply shared parameter map
            #print('Before applying shared parameter map:')
            #print('spcols:', len(spcols), 'elements')
            #print('  ', len(set(spcols)), 'unique')
            spcols = paramindexmap[spcols]
            #print('After:')
            #print('spcols:', len(spcols), 'elements')
            #print('  ', len(set(spcols)), 'unique')
            Ncols = np.max(spcols) + 1
            logverb('Set Ncols=', Ncols)

        # b = chi
        #
        # FIXME -- we could be much smarter here about computing
        # just the regions we need!
        #
        if b is None:
            b = np.zeros(Nrows)

        chimap = {}
        if chiImages is not None:
            for img,chi in zip(tractor.getImages(), chiImages):
                chimap[img] = chi

        ## FIXME -- could compute just chi ROIs here.
                
        # iterating this way avoids setting the elements more than once
        for img,row0 in imgoffs.items():
            chi = chimap.get(img, None)
            if chi is None:
                #print('computing chi image')
                chi = tractor.getChiImage(img=img)
            chi = chi.ravel()
            NP = len(chi)
            # we haven't touched these pix before
            assert(np.all(b[row0 : row0 + NP] == 0))
            assert(np.all(np.isfinite(chi)))
            #print('Setting [%i:%i) from chi img' % (row0, row0+NP))
            b[row0 : row0 + NP] = chi
        ###### Zero out unused rows -- FIXME, is this useful??
        # print('Nrows', Nrows, 'vs len(urows)', len(urows))
        # bnz = np.zeros(Nrows)
        # bnz[urows] = b[urows]
        # print('b', len(b), 'vs bnz', len(bnz))
        # b = bnz
        assert(np.all(np.isfinite(b)))

        from scipy.sparse import csr_matrix, csc_matrix
        from scipy.sparse.linalg import lsqr

        spvals = np.hstack(spvals)
        if not np.all(np.isfinite(spvals)):
            print('Warning: infinite derivatives; bailing out')
            return None
        assert(np.all(np.isfinite(spvals)))

        sprows = np.hstack(sprows) # hogg's lovin' hstack *again* here
        assert(len(sprows) == len(spvals))
            
        # For LSQR, expand 'spcols' to be the same length as 'sprows'.
        cc = np.empty(len(sprows))
        i = 0
        for c,n in zip(spcols, nrowspercol):
            cc[i : i+n] = c
            i += n
        spcols = cc
        assert(i == len(sprows))
        assert(len(sprows) == len(spcols))

        logverb('  Number of sparse matrix elements:', len(sprows))
        urows = np.unique(sprows)
        ucols = np.unique(spcols)
        logverb('  Unique rows (pixels):', len(urows))
        logverb('  Unique columns (params):', len(ucols))
        if len(urows) == 0 or len(ucols) == 0:
            return []
        logverb('  Max row:', urows[-1])
        logverb('  Max column:', ucols[-1])
        logverb('  Sparsity factor (possible elements / filled elements):', float(len(urows) * len(ucols)) / float(len(sprows)))
        
        # FIXME -- does it make LSQR faster if we remap the row and column
        # indices so that no rows/cols are empty?

        # FIXME -- we could probably construct the CSC matrix ourselves!

        # Build sparse matrix
        #A = csc_matrix((spvals, (sprows, spcols)), shape=(Nrows, Ncols))
        A = csr_matrix((spvals, (sprows, spcols)), shape=(Nrows, Ncols))

        if get_A_matrix:
            return A

        lsqropts = dict(show=isverbose(), damp=damp)
        if variance:
            lsqropts.update(calc_var=True)

        # Run lsqr()
        logverb('LSQR: %i cols (%i unique), %i elements' %
               (Ncols, len(ucols), len(spvals)-1))

        # print('A matrix:')
        # print(A.todense())
        # print('vector b:')
        # print(b)

        bail = False
        try:
            # lsqr can trigger floating-point errors
            oldsettings = np.seterr(all='print')
            (X, istop, niters, r1norm, r2norm, anorm, acond,
             arnorm, xnorm, var) = lsqr(A, b, **lsqropts)
        except ZeroDivisionError:
            print('ZeroDivisionError caught.  Returning zero.')
            bail = True
        # finally:
        np.seterr(**oldsettings)

        del A
        del b

        if bail:
            if shared_params:
                return np.zeros(len(paramindexmap))
            return np.zeros(len(allderivs))

        # print('LSQR results:')
        # print('  istop =', istop)
        # print('  niters =', niters)
        # print('  r1norm =', r1norm)
        # print('  r2norm =', r2norm)
        # print('  anorm =', anorm)
        # print('  acord =', acond)
        # print('  arnorm =', arnorm)
        # print('  xnorm =', xnorm)
        # print('  var =', var)
        
        logverb('scaled  X=', X)
        X = np.array(X)

        if shared_params:
            # Unapply shared parameter map -- result is duplicated
            # result elements.
            logverb('shared_params: before, X len', len(X), 'with', np.count_nonzero(X), 'non-zero entries')
            logverb('paramindexmap: len', len(paramindexmap), 'range', paramindexmap.min(), paramindexmap.max())
            X = X[paramindexmap]
            logverb('shared_params: after, X len', len(X), 'with', np.count_nonzero(X), 'non-zero entries')

        if scale_columns:
            X[colscales > 0] /= colscales[colscales > 0]
        logverb('  X=', X)

        if variance:
            if shared_params:
                # Unapply shared parameter map.
                var = var[paramindexmap]
            
            if scale_columns:
                var[colscales > 0] /= colscales[colscales > 0]**2
            return X,var

        return X

    # def getParameterScales(self):
    #     print(self.getName()+': Finding derivs...')
    #     allderivs = self.getDerivs()
    #     print('Finding column scales...')
    #     s = self.getUpdateDirection(allderivs, scales_only=True)
    #     return s
<|MERGE_RESOLUTION|>--- conflicted
+++ resolved
@@ -15,11 +15,7 @@
             justims0=None, subimgs=None, damp=None, alphas=None,
             Nsky=None, mindlnp=None, shared_params=None):
     
-<<<<<<< HEAD
-        #print(len(umodels), 'umodels')
-=======
         # print(len(umodels), 'umodels, lengths', [len(x) for x in umodels])
->>>>>>> fe9babfc
         if len(umodels) == 0:
             return
         Nsourceparams = len(umodels[0])
