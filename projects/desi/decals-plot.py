--- conflicted
+++ resolved
@@ -12,7 +12,6 @@
 from astrometry.util.resample import *
 from astrometry.util.starutil_numpy import *
 
-<<<<<<< HEAD
 '''
 imcopy /global/homes/d/dstn/cosmo/data/staging/decam/CP20140815/c4d_140816_001323_ooi_g_v1.fits.fz+27 1.fits
 
@@ -25,7 +24,7 @@
 solve-field --config /data/INDEXES/sdss-astrometry-index/r2/cfg -v -D . --ra 244 --dec 8 --radius 1 --continue -X x_image -Y y_image -s flux_auto 1.axy --plot-bg 1.jpg --plot-scale 0.25
 
 '''
-=======
+
 def plot_coadd(coadd, cowt, tt, ps, mnmx=None):
     if sum(cowt > 0) == 0:
         print 'Zero pixels with weight > 0 for', tt
@@ -55,7 +54,6 @@
         plt.title(tt)
         ps.savefig()
 
->>>>>>> 5db63358
 
 if __name__ == '__main__':
 
