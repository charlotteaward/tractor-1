import matplotlib
matplotlib.use('Agg')
import pylab as plt
import numpy as np
import sys

from astrometry.util.fits import *
from astrometry.util.plotutils import *
from astrometry.util.util import *
from astrometry.util.resample import *
from astrometry.util.multiproc import *

import fitsio

from tractor.basics import NanoMaggies

from scipy.ndimage.filters import gaussian_filter

from decam import sky_subtract

ps = PlotSequence('det')

def get_rgb_image(g, r, z,
                  alpha = 1.5,
                  m = 0.0,
                  ):
    #scale_g = 2.5
    scale_g = 1.5
    scale_r = 1.0
    #scale_z = 0.7
    scale_z = 0.5
    #m = -0.02

    # Watch the ordering here -- "r" aliasing!
    b = np.maximum(0, g * scale_g - m)
    g = np.maximum(0, r * scale_r - m)
    r = np.maximum(0, z * scale_z - m)
    I = (r+g+b)/3.

    Q = 20
    m2 = 0.
    fI = np.arcsinh(alpha * Q * (I - m2)) / np.sqrt(Q)
    I += (I == 0.) * 1e-6
    R = fI * r / I
    G = fI * g / I
    B = fI * b / I
    maxrgb = reduce(np.maximum, [R,G,B])
    J = (maxrgb > 1.)
    R[J] = R[J]/maxrgb[J]
    G[J] = G[J]/maxrgb[J]
    B[J] = B[J]/maxrgb[J]
    return np.clip(np.dstack([R,G,B]), 0., 1.)

def _det_one((cowcs, fn, wcsfn)):
    print 'Image', fn
    F = fitsio.FITS(fn)[0]
    imginf = F.get_info()
    hdr = F.read_header()
    H,W = imginf['dims']

    wcs = Sip(wcsfn)
    depix = wcs.pixel_scale()
    seeing = hdr['SEEING']
    print 'Seeing', seeing
    psf_sigma = seeing / depix / 2.35
    print 'Sigma:', psf_sigma
    psfnorm = 1./(2. * np.sqrt(np.pi) * psf_sigma)

    if False:
        # Compare PSF models with Peter's "SEEING" card
        # (units: arcsec FWHM)
        from tractor.psfex import *
        psffn = fn.replace('.p.w.fits', '.p.w.cat.psf')
        print 'PSF', psffn
        psfmod = PsfEx(psffn, W, H)
        psfim = psfmod.instantiateAt(W/2, H/2)
        print 'psfim', psfim.shape
        ph,pw = psfim.shape
        plt.clf()
        plt.plot(psfim[ph/2,:], 'r-')
        plt.plot(psfim[:,pw/2], 'b-')
        xx = np.arange(pw)
        cc = pw/2
        G = np.exp(-0.5 * (xx - cc)**2 / sig**2)
        plt.plot(G * sum(psfim[:,pw/2]) / sum(G), 'k-')
        ps.savefig()

    # Read full image and estimate noise
    img = F.read()
    print 'Image', img.shape

    # Estimate and subtract background
    bg = sky_subtract(img, 512, gradient=False)
    img -= bg
    
    diffs = img[:-5:10,:-5:10] - img[5::10,5::10]
    mad = np.median(np.abs(diffs).ravel())
    sig1 = 1.4826 * mad / np.sqrt(2.)
    print 'Per-pixel noise estimate:', sig1

    # Read bad pixel mask
    maskfn = fn.replace('.p.w.fits', '.p.w.bpm.fits')
    mask = fitsio.read(maskfn)
    # FIXME -- patch image?
    img[mask != 0] = 0.

    # Get image zeropoint
    for zpkey in ['MAG_ZP', 'UB1_ZP']:
        zp = hdr.get(zpkey, None)
        if zp is not None:
            break
    zpscale = NanoMaggies.zeropointToScale(zp)
    # Scale image to nanomaggies
    img /= zpscale
    sig1 /= zpscale

    # Produce detection map
    detmap = gaussian_filter(img, psf_sigma) / psfnorm**2
    detmap_sig1 = sig1 / psfnorm
    print 'Detection map sig1', detmap_sig1

    # Lanczos resample
    L = 3
    try:
        Yo,Xo,Yi,Xi,[rim] = resample_with_wcs(cowcs, wcs, [detmap], L)
    except OverlapError:
        return None

    detmap_iv = (mask[Yo,Xo] == 0) * 1./detmap_sig1**2
    #detmap_iv = 1./detmap_sig1**2

    return Yo,Xo,rim,detmap_iv
    


def main():
    mp = multiproc(8)
    #mp = multiproc()

    wcsfn = 'unwise/352/3524p000/unwise-3524p000-w1-img-m.fits'
    wcs = Tan(wcsfn)
    W,H = wcs.get_width(), wcs.get_height()

    bounds = wcs.radec_bounds()
    print 'RA,Dec bounds', bounds
    print 'pixscale', wcs.pixel_scale()

    # Tweak to DECam pixel scale and number of pixels.
    depix = 0.27
    D = int(np.ceil((W * wcs.pixel_scale() / depix) / 4)) * 4
    DW,DH = D,D
    wcs.set_crpix(DW/2 + 1.5, DH/2 + 1.5)
    pixscale = depix / 3600.
    wcs.set_cd(-pixscale, 0., 0., pixscale)
    wcs.set_imagesize(DW, DH)
    W,H = wcs.get_width(), wcs.get_height()

    print 'Detmap patch size:', wcs.get_width(), wcs.get_height()
    bounds = wcs.radec_bounds()
    print 'RA,Dec bounds', bounds
    print 'pixscale', wcs.pixel_scale()

    # 1/4 x 1/4 subimage
    nsub = 4
    subx, suby = 0, 3
    chips = [30, 29, 24, 23, 22, 21, 43, 42]

    # 1/16 x 1/16 for faster testing
    nsub = 16
    subx, suby = 0, 12
    chips = [22, 43]

    subw, subh = W/nsub, H/nsub
    subwcs = Tan(wcs)
    subwcs.set_crpix(wcs.crpix[0] - subx*subw, wcs.crpix[1] - suby*subh)
    subwcs.set_imagesize(subw, subh)

    bounds = subwcs.radec_bounds()
    print 'RA,Dec bounds', bounds
    print 'Sub-image patch size:', subwcs.get_width(), subwcs.get_height()

    cowcs = subwcs

    # Insert imaging database here...
    paths = []
    for dirpath,dirs,files in os.walk('data/desi', followlinks=True):
        for fn in files:
            path = os.path.join(dirpath, fn)
            if path.endswith('.p.w.fits'):
                if any([('/C%02i/' % chip) in path for chip in chips]):
                    paths.append(path)
    print 'Found', len(paths), 'images'

    coadds = []

    for band in ['g','r','z']:

        print
        print 'Band', band
        fns = [fn for fn in paths if '%sband' % band in fn]
        #print 'Found', fns

        coH,coW = cowcs.get_height(), cowcs.get_width()
        coadd = np.zeros((coH,coW))
        coadd_iv = np.zeros((coH,coW))

        wcsdir = 'data/decam/astrom'
        args = [(cowcs, fn,
                 os.path.join(wcsdir, os.path.basename(fn).replace('.fits','.wcs')))
                 for fn in fns]
        for i,A in enumerate(mp.map(_det_one, args)):
            if A is None:
                print 'Skipping input', fns[i]
                continue
            Yo,Xo,rim,detmap_iv = A
            coadd[Yo,Xo] += rim * detmap_iv
            coadd_iv[Yo,Xo] += detmap_iv

        coadd /= np.maximum(coadd_iv, 1e-16)

        mn,mx = [np.percentile(coadd, p) for p in [20,99]]

        coadds.append((coadd, coadd_iv, mn, mx))

        plt.clf()
        plt.imshow(coadd, interpolation='nearest', origin='lower', cmap='gray',
                   vmin=mn, vmax=mx)
        plt.title('Coadd detmap: %s' % band)
        plt.colorbar()
        ps.savefig()

        plt.clf()
        plt.imshow(coadd_iv, interpolation='nearest', origin='lower', cmap='gray')
        plt.title('Coadd detmap invvar: %s' % band)
        plt.colorbar()
        ps.savefig()

        fitsio.write('detmap-%s.fits' % band, coadd.astype(np.float32), clobber=True)
        # no clobber -- append to file
        fitsio.write('detmap-%s.fits' % band, coadd_iv.astype(np.float32))


    rgb = get_rgb_image(coadds[0][0], coadds[1][0], coadds[2][0])
    plt.clf()
    plt.imshow(rgb, interpolation='nearest', origin='lower')
    ps.savefig()


if __name__ == '__main__':
    main()
    
    g,r,z = [fitsio.read('detmap-%s.fits' % band) for band in 'grz']

<<<<<<< HEAD
    plt.figure(figsize=(10,10))
    plt.subplots_adjust(left=0.05, right=0.95, bottom=0.05, top=0.95)
    
    rgb = get_rgb_image(g,r,z, alpha=0.8, m=0.02)
=======
    rgb = get_rgb_image(g,r,z, alpha=0.5)
>>>>>>> dd8debed
    ps.skipto(6)
    plt.clf()
    plt.imshow(rgb, interpolation='nearest', origin='lower')
    ps.savefig()<|MERGE_RESOLUTION|>--- conflicted
+++ resolved
@@ -251,14 +251,11 @@
     
     g,r,z = [fitsio.read('detmap-%s.fits' % band) for band in 'grz']
 
-<<<<<<< HEAD
     plt.figure(figsize=(10,10))
     plt.subplots_adjust(left=0.05, right=0.95, bottom=0.05, top=0.95)
     
     rgb = get_rgb_image(g,r,z, alpha=0.8, m=0.02)
-=======
-    rgb = get_rgb_image(g,r,z, alpha=0.5)
->>>>>>> dd8debed
+
     ps.skipto(6)
     plt.clf()
     plt.imshow(rgb, interpolation='nearest', origin='lower')
